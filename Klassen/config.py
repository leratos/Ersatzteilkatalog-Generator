# -*- coding: utf-8 -*-
"""
Dieses Modul definiert den ConfigManager.

Die Klasse ist verantwortlich für das Laden, Verwalten und Speichern der
Projekt-Konfiguration (mapping.json). Sie stellt die Brücke zwischen den
flexiblen Einstellungen des Benutzers und der festen Logik des Programms dar.
"""

import os
import json
from openpyxl.utils import column_index_from_string

class ConfigManager:
    """Verwaltet die Lese- und Schreibvorgänge für die mapping.json."""

    def __init__(self, project_path: str):
        """
        Initialisiert den Manager für einen spezifischen Projektordner.

        Args:
            project_path (str): Der Pfad zum aktuellen Projekt.
        """
        self.config_path = os.path.join(project_path, 'mapping.json')
        self._default_config = self._get_default_config()
        self.config = self._load_config()

    def _get_default_config(self):
        """Definiert die Standard-Konfiguration als Fallback."""
        return {
            "header_mapping": {
                "titel": "D2",
                "zeichnungsnummer": "G2",
                "zusatzbenennung": "D3",
                "kundennummer": "N3",
                "verwendung": "J2"
            },
            "column_mapping": {
                "POS": "A",
                "Menge_val": "B",
                "Einheit": "C",
                "Benennung": "D",
                "Zusatzbenennung": "E",
                "Norm": "F",
                "Abmessung": "G",
                "Teilenummer": "J",
                "Hersteller": "K",
                "Hersteller_Nr": "L",
                "AFPS": "P",
                "Teileart": "M" 
            },
            "output_columns": [
                {"id": "std_pos", "header": "Pos.", "width_percent": 8, "source_id": "POS", "type": "standard"},
                {"id": "std_menge", "header": "Menge", "width_percent": 10, "source_id": "Menge", "type": "standard"},
                {"id": "std_benennung", "header": "Benennung", "width_percent": 30, "source_id": "Benennung_Formatiert", "type": "standard"},
                {"id": "std_bestellnr", "header": "Bestellnummer", "width_percent": 22, "source_id": "Bestellnummer_Kunde", "type": "standard"},
                {"id": "std_info", "header": "Information", "width_percent": 22, "source_id": "Information", "type": "standard"},
                {"id": "std_seite", "header": "Seite", "width_percent": 8, "source_id": "Seite", "type": "standard"}
            ],
            "generation_rules": {
                # Standardregel für die Benennung: Kombiniert zwei Felder mit Zeilenumbruch
                "Benennung_Formatiert": {
                  "type": "combine",
                  "sources": ["Benennung", "Zusatzbenennung"],
                  "separator": "\\n"
                },
                # Standardregel für die Bestellnummer: Nimmt das erste verfügbare Feld
                "Bestellnummer_Kunde": {
                  "type": "prioritized_list",
                  "sources": ["AFPS", "Teilenummer", "Hersteller_Nr"]
                }
<<<<<<< HEAD
            },
            "table_styles": {
              "base_style": "Table Grid",
              "header_bold": True,
              "shading_enabled": True,
              "shading_color": "DAE9F8"
=======
>>>>>>> 27641f91
            }

        }

    def get_all_available_data_ids(self) -> list:
        """
        Gibt eine Liste aller möglichen Daten-IDs zurück, die für die Ausgabe
        verwendet werden können.
        """
        input_fields = list(self.config.get("column_mapping", {}).keys())
        generated_fields = [
            "Benennung_Formatiert", "Menge", 
            "Bestellnummer_Kunde", "Information", "Seite"
        ]
        all_fields = sorted(list(set(input_fields + generated_fields)))
        generated_fields = list(self.config.get("generation_rules", {}).keys())
        manual_fields = ["Seite"]

        all_fields = sorted(list(set(input_fields + generated_fields + manual_fields)))
        return [""] + all_fields # Leere Option hinzufügen

    def _load_config(self):
        """
        Lädt die Konfiguration aus der mapping.json.
        Wenn die Datei nicht existiert, wird sie mit Standardwerten erstellt.
        """
        if not os.path.exists(self.config_path):
            print(f"INFO: 'mapping.json' nicht gefunden. Erstelle neue Datei mit Standardwerten.")
            self._create_default_config()
        
        try:
            with open(self.config_path, 'r', encoding='utf-8') as f:

                loaded_config = json.load(f)
            is_dirty = False
            # Stelle sicher, dass alle Haupt-Keys vorhanden sind
            for key, value in self._default_config.items():
                if key not in loaded_config:
                    loaded_config[key] = value
                    is_dirty = True
            # Speichere die ggf. ergänzte Konfiguration zurück
            if is_dirty:
                self.save_config(loaded_config)
            return loaded_config
        except (json.JSONDecodeError, IOError) as e:
            print(f"FEHLER: Konnte 'mapping.json' nicht laden. Verwende Standardwerte. Fehler: {e}")
            return self._default_config

    def _create_default_config(self):
        self.save_config(self._default_config)

    def get_header_cell(self, key: str) -> str:
        """Gibt die Zelle für einen Header-Wert zurück."""
        return self.config.get("header_mapping", {}).get(key)

    def get_column_map(self) -> dict:
        """Gibt das Mapping von internem Namen zu Excel-Spaltenbuchstabe zurück."""
        return self.config.get("column_mapping", self._default_config["column_mapping"])

    def get_column_indices(self) -> dict:
        """
        Konvertiert die Excel-Spaltenbuchstaben in numerische, nullbasierte Indizes
        für die Verwendung mit der pandas-Bibliothek.
        """
        column_map = self.config.get("column_mapping", {})
        index_map = {}
        for name, letter in column_map.items():
            if not letter: continue
            try:
                # Konvertiert 'A' -> 1, 'B' -> 2, etc. und zieht 1 ab für 0-basiert.
                index_map[name] = column_index_from_string(letter) - 1
            except ValueError:
                print(f"WARNUNG: Ungültiger Spaltenbuchstabe '{letter}' in der Konfiguration für '{name}'.")
        return index_map
    
    def save_config(self, new_config: dict):
        """Speichert die übergebene Konfiguration in die mapping.json."""
        self.config = new_config
        try:
            with open(self.config_path, 'w', encoding='utf-8') as f:
                json.dump(self.config, f, indent=4, ensure_ascii=False)
            print("INFO: Konfiguration erfolgreich in 'mapping.json' gespeichert.")
        except IOError as e:
            print(f"FEHLER: Konnte 'mapping.json' nicht speichern. Fehler: {e}")<|MERGE_RESOLUTION|>--- conflicted
+++ resolved
@@ -69,15 +69,13 @@
                   "type": "prioritized_list",
                   "sources": ["AFPS", "Teilenummer", "Hersteller_Nr"]
                 }
-<<<<<<< HEAD
+
             },
             "table_styles": {
               "base_style": "Table Grid",
               "header_bold": True,
               "shading_enabled": True,
               "shading_color": "DAE9F8"
-=======
->>>>>>> 27641f91
             }
 
         }
