# -*- coding: utf-8 -*-
"""
Dieses Modul definiert das Hauptfenster der Anwendung (MainWindow).

Es ist verantwortlich für die Orchestrierung der Benutzeroberfläche,
das Laden der Projektdaten und die Interaktion zwischen den verschiedenen
Komponenten wie dem Konfigurations-Editor und dem Katalog-Generator.
"""

import json
import os
import shutil
<<<<<<< HEAD
import sys
=======
import json

>>>>>>> 27641f91
from functools import partial

from PySide6 import QtCore, QtGui, QtWidgets

from Klassen.config import ConfigManager
from Klassen.editor_ui import ConfigEditorWindow
from Klassen.generator import DocxGenerator
from Klassen.stueckliste import BomProcessor
<<<<<<< HEAD

=======
from Klassen.editor_ui import ConfigEditorWindow
>>>>>>> 27641f91

class MainWindow(QtWidgets.QMainWindow):
    """Das Hauptfenster der Anwendung."""

    def __init__(self, project_path: str):
        super().__init__()
        self.project_path = project_path
        self.config = ConfigManager(project_path)
        self.all_boms = {}
        self.item_lookup = {}
        self.output_column_configs = []
        self.grafik_column_index = -1
        self.is_dirty = False
        self.current_save_path = None

        self.setWindowTitle(
            f"Ersatzteilkatalog-Generator - Projekt: {os.path.basename(self.project_path)}"
        )
        self.resize(1200, 800)
        self._setup_ui()
        self._connect_signals()
        self._initialize_project()

    # --------------------------------------------------------------------------
    # --- UI Setup und Initialisierung ---
    # --------------------------------------------------------------------------

    def _setup_ui(self):
        """Erstellt alle UI-Elemente und ordnet sie im Layout an."""
        self.assembly_selector = QtWidgets.QComboBox()
        self.author_input = QtWidgets.QLineEdit()
        self.author_input.setPlaceholderText("Ihr Name")
        self.cover_graphic_button = QtWidgets.QPushButton("Deckblatt-Grafik...")
        self.tree_widget = QtWidgets.QTreeWidget()
        self.tree_widget.setSelectionMode(
            QtWidgets.QAbstractItemView.SelectionMode.ExtendedSelection
        )

        self.generate_button = QtWidgets.QPushButton("Katalog generieren")
        self.update_fields_checkbox = QtWidgets.QCheckBox(
            "Felder auto. aktualisieren (benötigt MS Word)"
        )
        if sys.platform == "win32":
            self.update_fields_checkbox.setChecked(True)
        else:
            self.update_fields_checkbox.setVisible(False)
            self.update_fields_checkbox.setChecked(False)
        self.save_button = QtWidgets.QPushButton("Auswahl speichern")
        self.load_button = QtWidgets.QPushButton("Auswahl laden")
        self.info_button = QtWidgets.QPushButton("Info / Copyright")
        self.config_button = QtWidgets.QPushButton("Konfiguration-Editor")

        top_layout = QtWidgets.QHBoxLayout()
        top_layout.addWidget(QtWidgets.QLabel("Hauptbaugruppe:"))
        top_layout.addWidget(self.assembly_selector, 2)
        top_layout.addWidget(QtWidgets.QLabel("Ersteller:"))
        top_layout.addWidget(self.author_input, 1)
        top_layout.addWidget(self.cover_graphic_button)

        bottom_layout = QtWidgets.QHBoxLayout()
        bottom_layout.addWidget(self.info_button)
        bottom_layout.addWidget(self.config_button)
        bottom_layout.addWidget(self.load_button)
        bottom_layout.addWidget(self.save_button)
        bottom_layout.addStretch()
        bottom_layout.addWidget(self.update_fields_checkbox)
        bottom_layout.addWidget(self.generate_button)

        main_layout = QtWidgets.QVBoxLayout()
        main_layout.addLayout(top_layout)
        main_layout.addWidget(self.tree_widget)
        main_layout.addLayout(bottom_layout)
        central_widget = QtWidgets.QWidget()
        central_widget.setLayout(main_layout)
        self.setCentralWidget(central_widget)

    def _connect_signals(self):
        """Verbindet die Signale der UI-Elemente mit ihren Funktionen."""
        self.assembly_selector.currentTextChanged.connect(
            self._on_assembly_selected
        )
        self.generate_button.clicked.connect(self._on_generate_button_clicked)
        self.save_button.clicked.connect(self._on_save_selection_clicked)
        self.load_button.clicked.connect(self._on_load_selection_clicked)
        self.cover_graphic_button.clicked.connect(
            self._on_assign_cover_graphic_clicked
        )
        self.tree_widget.itemChanged.connect(self._handle_item_changed)
        self.info_button.clicked.connect(self._show_info_dialog)
        self.config_button.clicked.connect(self._open_config_editor)

<<<<<<< HEAD
=======
    def _update_tree_columns(self):
        """Liest die Konfiguration und passt die Spalten des Tree-Widgets an."""
        self.tree_widget.blockSignals(True)
        
        self.output_column_configs = self.config.config.get("output_columns", [])
        headers = [col_config.get("header", "") for col_config in self.output_column_configs]
        headers.append("Grafik")

        self.grafik_column_index = len(self.output_column_configs)

        self.tree_widget.setColumnCount(len(headers))
        self.tree_widget.setHeaderLabels(headers)

        header = self.tree_widget.header()
        for i, col_config in enumerate(self.output_column_configs):
            # Strech für die Benennungs-Spalte, interaktiv für alle anderen
            if col_config.get("id") == "std_benennung":
                header.setSectionResizeMode(i, QtWidgets.QHeaderView.ResizeMode.Stretch)
            else:
                header.setSectionResizeMode(i, QtWidgets.QHeaderView.ResizeMode.Interactive)
            self.tree_widget.setColumnWidth(i, col_config.get("width_percent", 10) * 4)
        
        if header.count() > 0: 
            header.resizeSection(0, 50) # Mindestbreite für Pos.
        self.tree_widget.blockSignals(False)

    def _find_button_column_index(self) -> int:
        """
        Findet den korrekten Spaltenindex für den "Zuordnen"-Button.
        Sucht zuerst nach 'std_grafik'. Wenn nicht gefunden, wird die letzte Spalte verwendet.
        """
        # Versuch 1: Finde die Spalte über ihre dedizierte ID
        try:
            return [c.get("id") for c in self.output_column_configs].index("std_grafik")
        except (ValueError, IndexError):
            # Versuch 2 (Fallback): Nimm die letzte Spalte, falls vorhanden
            column_count = len(self.output_column_configs)
            if column_count > 0:
                print("[INFO] 'std_grafik' nicht gefunden. Grafik-Button wird in der letzten Spalte platziert.")
                return column_count - 1
            return -1 # Keine Spalten vorhanden

    def _open_config_editor(self):
        """
        Öffnet den zentralen Konfigurations-Editor.
        Wenn Änderungen gespeichert werden, wird das gesamte Projekt neu geladen,
        um die neuen Regeln und Layouts sofort anzuwenden.
        """
        main_bom_znr = self.assembly_selector.currentText()
        main_bom_obj = self.all_boms.get(main_bom_znr)

        excel_columns = []
        if main_bom_obj:
             try:
                from openpyxl import load_workbook
                from openpyxl.utils import get_column_letter
                workbook = load_workbook(main_bom_obj.filepath, read_only=True, data_only=True)
                sheet = workbook['Import']
                for cell in sheet[5]:
                    if cell.value:
                        excel_columns.append(f"{get_column_letter(cell.column)} - {cell.value}")
             except Exception as e:
                print(f"Fehler beim Lesen der Muster-Header für den Editor: {e}")


        """Öffnet den Konfigurations-Editor-Dialog."""
        editor_dialog = ConfigEditorWindow(self.config, excel_columns, self)
        # .exec() öffnet den Dialog modal (blockiert das Hauptfenster)
        if editor_dialog.exec(): # Entspricht QDialog.DialogCode.Accepted
            print("INFO: Konfiguration wurde gespeichert. Lade Projekt neu...")
            # Lade die Projektdaten neu, um die Änderungen zu übernehmen.
            self._load_project_data()
            QtWidgets.QMessageBox.information(self, "Konfiguration gespeichert", 
                "Die Konfiguration für benutzerdefinierte Spalten wurde aktualisiert. Das Projekt wird neu geladen.")

    def _get_excel_headers(self, file_path: str) -> list:
        """Liest nur die Spaltenüberschriften aus einer Excel-Datei."""
        try:
            workbook = openpyxl.load_workbook(file_path, read_only=True, data_only=True)
            sheet = workbook['Import']
            headers = []
            # Lese Spalten aus Zeile 5
            for cell in sheet[5]:
                if cell.value:
                    headers.append(f"{get_column_letter(cell.column)} - {cell.value}")
            return headers
        except Exception as e:
            print(f"Fehler beim Lesen der Muster-Header: {e}")
            return []

    def _show_info_dialog(self):
        """Zeigt ein Fenster mit Copyright-Informationen an."""
        msg_box = QtWidgets.QMessageBox(self)
        msg_box.setWindowTitle("Information und Copyright")
        msg_box.setIcon(QtWidgets.QMessageBox.Icon.Information)
        msg_box.setText(
            "<b>Ersatzteilkatalog-Generator</b><br><br>"
            "Alle Rechte für diese Software liegen bei:<br>"
            "<b>Marcus Kohtz (Signz-vision.de)</b>"
        )
        msg_box.setInformativeText(
            "Eine Weitergabe, Vervielfältigung oder Nutzung dieser Anwendung, "
            "ganz oder in Teilen, ist ohne die ausdrückliche schriftliche "
            "Genehmigung des Urhebers nicht gestattet."
        )
        msg_box.setStandardButtons(QtWidgets.QMessageBox.StandardButton.Ok)
        msg_box.exec()

    # Der Rest der Klasse bleibt unverändert
>>>>>>> 27641f91
    def _initialize_project(self):
        """Prüft, ob ein Projekt existiert oder neu angelegt werden soll."""
        boms_path = os.path.join(self.project_path, "stücklisten")
        if not os.path.isdir(boms_path):
            reply = QtWidgets.QMessageBox.question(
                self,
                "Neues Projekt",
                "Der ausgewählte Ordner scheint kein Projekt zu sein. Möchten Sie hier ein neues Projekt erstellen?",
<<<<<<< HEAD
                QtWidgets.QMessageBox.StandardButton.Yes
                | QtWidgets.QMessageBox.StandardButton.No,
                QtWidgets.QMessageBox.StandardButton.Yes,
            )
            if reply == QtWidgets.QMessageBox.StandardButton.Yes:
                self._setup_new_project(boms_path)
=======
                QtWidgets.QMessageBox.StandardButton.Yes | QtWidgets.QMessageBox.StandardButton.No, 
                QtWidgets.QMessageBox.StandardButton.Yes)
            if reply == QtWidgets.QMessageBox.StandardButton.Yes: self._setup_new_project(boms_path)
>>>>>>> 27641f91
            else:
                self.close()
                return
        else:
            self._load_project_data()
            self._auto_load_save_file()

    def _setup_new_project(self, boms_path):
        """Erstellt die Ordnerstruktur und initialen Dateien für ein neues Projekt."""
        try:
            os.makedirs(boms_path, exist_ok=True)
            os.makedirs(os.path.join(self.project_path, "Grafik"), exist_ok=True)
            
            master_template_folder = "Vorlagen"
            master_template_path = os.path.join(master_template_folder, "DOK-Vorlage.docm")
            if not os.path.exists(master_template_path):
                master_template_path = os.path.join(master_template_folder, "DOK-Vorlage.docx")
            if not os.path.exists(master_template_path):
                QtWidgets.QMessageBox.critical(self, "Fehler", "Keine Master-Vorlage im Ordner 'Vorlagen' gefunden.")
                return

            shutil.copy(master_template_path, self.project_path)
            self._prompt_for_boms(boms_path)
            self._load_project_data()
            self._on_save_selection_clicked()
        except Exception as e:
            QtWidgets.QMessageBox.critical(self, "Fehler beim Erstellen des Projekts", str(e))

    # --------------------------------------------------------------------------
    # --- Kernlogik: Daten laden, verarbeiten und anzeigen ---
    # --------------------------------------------------------------------------

    def _load_project_data(self):
        """Lädt alle Projektdaten, wendet Regeln an und aktualisiert die UI."""
        boms_path = os.path.join(self.project_path, "stücklisten")
        if not os.path.isdir(boms_path):
            return

        self.config = ConfigManager(self.project_path)
        self._update_tree_columns()

        processor = BomProcessor(folder_path=boms_path, config_manager=self.config)
        self.all_boms = processor.run()
        self.load_data_into_ui(self.all_boms)

    def load_data_into_ui(self, all_boms: dict):
        """Befüllt die UI-Elemente mit den geladenen Daten."""
        self.all_boms = all_boms
        self.assembly_selector.blockSignals(True)
        self.assembly_selector.clear()
        if not self.all_boms:
            self.assembly_selector.addItem("Keine Stücklisten gefunden")
            self.assembly_selector.setEnabled(False)
            self.tree_widget.clear()
        else:
            self.assembly_selector.addItems(sorted(self.all_boms.keys()))
            self.assembly_selector.setEnabled(True)
        self.assembly_selector.blockSignals(False)
        if self.assembly_selector.count() > 0:
            self._on_assembly_selected(self.assembly_selector.currentText())

    def _on_assembly_selected(self, bom_znr: str):
        """Wird aufgerufen, wenn eine neue Hauptbaugruppe ausgewählt wird."""
        if bom_znr in self.all_boms:
            self._populate_tree(self.all_boms[bom_znr])

    def _update_tree_columns(self):
        """Liest die Konfiguration und passt die Spalten des Tree-Widgets an."""
        self.tree_widget.blockSignals(True)
        
        self.output_column_configs = self.config.config.get("output_columns", [])
        headers = [col_config.get("header", "") for col_config in self.output_column_configs]
        headers.append("Grafik")

        self.grafik_column_index = len(self.output_column_configs)
        self.tree_widget.setColumnCount(len(headers))
        self.tree_widget.setHeaderLabels(headers)

        header = self.tree_widget.header()
        for i, col_config in enumerate(self.output_column_configs):
            resize_mode = (
                QtWidgets.QHeaderView.ResizeMode.Stretch
                if col_config.get("id") == "std_benennung"
                else QtWidgets.QHeaderView.ResizeMode.Interactive
            )
            header.setSectionResizeMode(i, resize_mode)
            self.tree_widget.setColumnWidth(i, col_config.get("width_percent", 10) * 4)
        
        if header.count() > 0: 
            header.resizeSection(0, 50)
        self.tree_widget.blockSignals(False)

    def _populate_tree(self, main_assembly):
        """Baut den Baum für die ausgewählte Hauptbaugruppe neu auf."""
        self.tree_widget.blockSignals(True)
        self.tree_widget.clear()
        self.item_lookup.clear()
        
        root_item = QtWidgets.QTreeWidgetItem(self.tree_widget)
        root_item.setFlags(root_item.flags() | QtCore.Qt.ItemFlag.ItemIsUserCheckable)
        root_item.setCheckState(0, QtCore.Qt.CheckState.Checked)
        root_item.setFont(0, self._get_bold_font())

        benennung_col_index = next((i for i, c in enumerate(self.output_column_configs) if c.get("id") == "std_benennung"), 0)
        root_item.setText(benennung_col_index, f"{main_assembly.titel} ({main_assembly.zeichnungsnummer})")
        
        unique_id = str(main_assembly.zeichnungsnummer)
        root_item_data = {
            'Benennung': main_assembly.titel, 'Benennung_Formatiert': main_assembly.titel,
            'Teilenummer': main_assembly.zeichnungsnummer, 'is_assembly': True, 'unique_id': unique_id
        }
        root_item.setData(0, QtCore.Qt.ItemDataRole.UserRole, root_item_data)
        self.item_lookup[unique_id] = root_item

        if self.grafik_column_index != -1:
            assign_button = QtWidgets.QPushButton("Zuordnen...")
            assign_button.clicked.connect(partial(self._on_assign_graphic_clicked, root_item))
            self.tree_widget.setItemWidget(root_item, self.grafik_column_index, assign_button)

        self._add_children_recursively(root_item, main_assembly)
        self.tree_widget.expandAll()
        self.tree_widget.blockSignals(False)

    def _add_children_recursively(self, parent_item, bom_obj):
        """Fügt Kind-Elemente rekursiv hinzu."""
        sorted_positions = sorted(bom_obj.positionen, key=lambda p: float(p.get('POS', 'inf')))
        for position in sorted_positions:
            child_item = QtWidgets.QTreeWidgetItem(parent_item)
            child_item.setFlags(child_item.flags() | QtCore.Qt.ItemFlag.ItemIsUserCheckable)
            child_item.setCheckState(0, QtCore.Qt.CheckState.Checked)

            for i, col_config in enumerate(self.output_column_configs):
                source_id = col_config.get("source_id") or col_config.get("id")
                cell_text = position.get(source_id, "")
                if source_id == 'POS' and isinstance(cell_text, (int, float)):
                    cell_text = f"{cell_text:g}"
                child_item.setText(i, str(cell_text))
                if not col_config.get("source_id"):
                    child_item.setFlags(child_item.flags() | QtCore.Qt.ItemFlag.ItemIsEditable)
            
            is_assembly = 'sub_assembly' in position
            if is_assembly:
                child_item.setFont(0, self._get_bold_font())
                if self.grafik_column_index != -1:
                    assign_button = QtWidgets.QPushButton("Zuordnen...")
                    assign_button.clicked.connect(partial(self._on_assign_graphic_clicked, child_item))
                    self.tree_widget.setItemWidget(child_item, self.grafik_column_index, assign_button)

            unique_id = f"{bom_obj.zeichnungsnummer}_{position.get('POS', '')}"
            position_data = position.copy()
            position_data['is_assembly'] = is_assembly
            position_data['unique_id'] = unique_id
            child_item.setData(0, QtCore.Qt.ItemDataRole.UserRole, position_data)
            self.item_lookup[unique_id] = child_item
            
            if is_assembly: self._add_children_recursively(child_item, position['sub_assembly'])

    # --------------------------------------------------------------------------
    # --- Event Handler und Slots ---
    # --------------------------------------------------------------------------

    def _open_config_editor(self):
        """Öffnet den zentralen Konfigurations-Editor."""
        main_bom_znr = self.assembly_selector.currentText()
        main_bom_obj = self.all_boms.get(main_bom_znr)
        excel_columns = []
        if main_bom_obj:
             try:
                from openpyxl import load_workbook
                from openpyxl.utils import get_column_letter
                workbook = load_workbook(main_bom_obj.filepath, read_only=True, data_only=True)
                sheet = workbook['Import']
                for cell in sheet[5]:
                    if cell.value:
                        excel_columns.append(f"{get_column_letter(cell.column)} - {cell.value}")
             except Exception as e:
                print(f"Fehler beim Lesen der Muster-Header für den Editor: {e}")

        editor_dialog = ConfigEditorWindow(self.config, excel_columns, self)
        
        if editor_dialog.exec():
            print("INFO: Konfiguration wurde gespeichert. Lade Projekt neu...")
            self._load_project_data()
            QtWidgets.QMessageBox.information(self, "Konfiguration gespeichert", "Die Konfiguration wurde aktualisiert. Das Projekt wird neu geladen, um alle Änderungen anzuwenden.")

    def _on_generate_button_clicked(self):
        """Startet den Prozess zur Erstellung des Word-Dokuments."""
        root = self.tree_widget.invisibleRootItem()
        if root.childCount() == 0: return
        root_item = root.child(0)
        if not root_item or root_item.checkState(0) == QtCore.Qt.CheckState.Unchecked: return
        
        hierarchical_data = self._collect_hierarchical_data(root_item)
        if not hierarchical_data or (not hierarchical_data.get('children') and not hierarchical_data.get('is_assembly')): return
        
        main_bom_znr = self.assembly_selector.currentText()
        main_bom_obj = self.all_boms.get(main_bom_znr)
        if not main_bom_obj: return
        
        # --- KORRIGIERT: Dynamische Pfad- und Filterlogik für .docm ---
        template_path_docm = os.path.join(self.project_path, "DOK-Vorlage.docm")
        template_path_docx = os.path.join(self.project_path, "DOK-Vorlage.docx")
        
        template_path, file_filter, suggested_ext = "", "", ""
        if os.path.exists(template_path_docm):
            template_path = template_path_docm
            file_filter = "Word-Dokument mit Makros (*.docm)"
            suggested_ext = ".docm"
        elif os.path.exists(template_path_docx):
            template_path = template_path_docx
            file_filter = "Word-Dokument (*.docx)"
            suggested_ext = ".docx"
        else:
            QtWidgets.QMessageBox.critical(self, "Fehler", "Keine DOK-Vorlage (.docm oder .docx) im Projektordner gefunden.")
            return
            
        suggested_filename = f"Ersatzteilkatalog_{main_bom_znr}{suggested_ext}"
        output_path, _ = QtWidgets.QFileDialog.getSaveFileName(
            self,
            "Katalog speichern",
            os.path.join(self.project_path, suggested_filename),
            f"{file_filter};;Alle Dateien (*.*)"
        )
        # --- ENDE DER KORREKTUR ---
        
        if not output_path: return
        
        generator = DocxGenerator(
            data=hierarchical_data, main_bom=main_bom_obj, author_name=self.author_input.text(),
            template_path=template_path, output_path=output_path,
            auto_update_fields=self.update_fields_checkbox.isChecked(),
            project_path=self.project_path, config_manager=self.config
        )
        if generator.run():
            self._show_generation_success_dialog(output_path)
        else:
            QtWidgets.QMessageBox.critical(self, "Fehler", "Beim Erstellen des Katalogs ist ein Fehler aufgetreten.")

    def _handle_item_changed(self, item, column):
        """Behandelt Änderungen an Items (Checkbox oder manuelle Eingabe)."""
        self.is_dirty = True
        self.tree_widget.blockSignals(True)
        try:
            if column == 0:
                self._set_children_checkstate(item, item.checkState(0))
            elif column > 0 and (item.flags() & QtCore.Qt.ItemFlag.ItemIsEditable):
                col_config = self.output_column_configs[column]
                if not col_config.get("source_id"):
                    data = item.data(0, QtCore.Qt.ItemDataRole.UserRole)
                    if data:
                        data[col_config.get("id")] = item.text(column)
                        item.setData(0, QtCore.Qt.ItemDataRole.UserRole, data)
        finally:
            self.tree_widget.blockSignals(False)

    # --------------------------------------------------------------------------
    # --- Speichern und Laden der Auswahl ---
    # --------------------------------------------------------------------------

    def _auto_load_save_file(self):
        """Sucht und lädt automatisch eine Projekt-Speicherdatei."""
        for filename in os.listdir(self.project_path):
            if filename.lower().startswith("projekt_") and filename.lower().endswith(".json"):
                self._load_selection_from_file(os.path.join(self.project_path, filename))
                return

    def _on_load_selection_clicked(self):
        load_path, _ = QtWidgets.QFileDialog.getOpenFileName(self, "Auswahl laden", self.project_path, "JSON-Dateien (*.json)")
        if load_path: self._load_selection_from_file(load_path)

    def _load_selection_from_file(self, file_path):
        """Lädt eine Speicherdatei und wendet die Einstellungen an."""
        try:
            with open(file_path, 'r', encoding='utf-8') as f:
                load_data = json.load(f)
            
            self.current_save_path = file_path
            self.author_input.setText(load_data.get('author', ''))
            main_bom_znr = load_data.get('main_bom_znr')
            
            if main_bom_znr in self.all_boms:
                self.assembly_selector.setCurrentText(main_bom_znr)
                manual_data_to_load = load_data.get('manual_data', {})
                if manual_data_to_load:
                     QtCore.QTimer.singleShot(150, lambda: self._apply_manual_data(manual_data_to_load))
                QtCore.QTimer.singleShot(100, lambda: self._apply_loaded_selection(load_data.get('unchecked_item_ids', [])))
            else:
                QtWidgets.QMessageBox.warning(self, "Warnung", f"Die in '{os.path.basename(file_path)}' gespeicherte Hauptbaugruppe '{main_bom_znr}' wurde nicht gefunden.")
        except Exception as e:
            QtWidgets.QMessageBox.critical(self, "Fehler beim Laden", f"Die Speicherdatei konnte nicht geladen werden:\n{e}")
        finally:
            self.is_dirty = False

    def _on_save_selection_clicked(self):
        """Speichert die aktuelle Auswahl in eine JSON-Datei."""
        if not self.assembly_selector.currentText(): return
        
        save_path = self.current_save_path
        if not save_path:
            suggested_filename = f"projekt_{os.path.basename(self.project_path)}.json"
            path, _ = QtWidgets.QFileDialog.getSaveFileName(self, "Auswahl speichern unter", os.path.join(self.project_path, suggested_filename), "JSON-Dateien (*.json)")
            if not path: return
            save_path = path

        save_data = {
            'main_bom_znr': self.assembly_selector.currentText(),
            'author': self.author_input.text(),
            'unchecked_item_ids': self._collect_unchecked_items(),
            'manual_data': self._collect_manual_data()
        }
        try:
            with open(save_path, 'w', encoding='utf-8') as f:
                json.dump(save_data, f, indent=4, ensure_ascii=False)
            self.current_save_path = save_path
            self.is_dirty = False
            print(f"INFO: Auswahl erfolgreich in '{os.path.basename(save_path)}' gespeichert.")
        except Exception as e:
            QtWidgets.QMessageBox.critical(self, "Fehler beim Speichern", str(e))

    # --------------------------------------------------------------------------
    # --- Hilfsmethoden ---
    # --------------------------------------------------------------------------

    def _collect_unchecked_items(self) -> list:
        """Sammelt die unique_ids aller abgewählten Items."""
        collection = []
        iterator = QtWidgets.QTreeWidgetItemIterator(self.tree_widget)
        while iterator.value():
            item = iterator.value()
            if item.checkState(0) == QtCore.Qt.CheckState.Unchecked:
                item_data = item.data(0, QtCore.Qt.ItemDataRole.UserRole)
                if item_data and item_data.get('unique_id'):
                    collection.append(item_data.get('unique_id'))
            iterator += 1
        return collection
        
    def _collect_manual_data(self) -> dict:
        """Sammelt alle manuell eingegebenen Daten."""
        manual_data = {}
        iterator = QtWidgets.QTreeWidgetItemIterator(self.tree_widget)
        while iterator.value():
            item = iterator.value()
            item_data = item.data(0, QtCore.Qt.ItemDataRole.UserRole)
            if not item_data:
                iterator += 1
                continue
            item_manual_values = {}
            for col_idx, col_config in enumerate(self.output_column_configs):
                if not col_config.get("source_id"):
                    manual_key = col_config.get("id")
                    if manual_key in item_data and item_data[manual_key]:
                        item_manual_values[manual_key] = item_data[manual_key]
            if item_manual_values:
                unique_id = item_data.get('unique_id')
                if unique_id: manual_data[unique_id] = item_manual_values
            iterator += 1
        return manual_data

    def _collect_hierarchical_data(self, parent_item):
        """Sammelt die Daten aus dem Baum in einer hierarchischen Struktur."""
        if parent_item is None or parent_item.checkState(0) == QtCore.Qt.CheckState.Unchecked: return None
        parent_data = parent_item.data(0, QtCore.Qt.ItemDataRole.UserRole)
        if not parent_data: return None
        
        data_copy = parent_data.copy()
        data_copy.pop('sub_assembly', None)
        data_copy['children'] = []
        
        for i in range(parent_item.childCount()):
            child_item = parent_item.child(i)
            child_data = self._collect_hierarchical_data(child_item)
            if child_data: data_copy['children'].append(child_data)
        return data_copy

    def _apply_loaded_selection(self, unchecked_id_list: list):
        """Wendet die Checkbox-Zustände aus einer geladenen Datei an."""
        self.tree_widget.blockSignals(True)
        for unique_id in unchecked_id_list:
            if unique_id in self.item_lookup:
                self.item_lookup[unique_id].setCheckState(0, QtCore.Qt.CheckState.Unchecked)
        self.tree_widget.blockSignals(False)

    def _apply_manual_data(self, manual_data: dict):
        """Wendet manuelle Daten aus einer geladenen Datei an."""
        if not manual_data: return
        self.tree_widget.blockSignals(True)
        try:
            for unique_id, values_to_set in manual_data.items():
                if unique_id in self.item_lookup:
                    item = self.item_lookup[unique_id]
                    item_data = item.data(0, QtCore.Qt.ItemDataRole.UserRole)
                    if item_data:
                        item_data.update(values_to_set)
                        item.setData(0, QtCore.Qt.ItemDataRole.UserRole, item_data)
                    for key, value in values_to_set.items():
                        for col_idx, col_config in enumerate(self.output_column_configs):
                            if col_config.get("id") == key:
                                item.setText(col_idx, str(value))
                                break
        finally:
            self.tree_widget.blockSignals(False)

    def _set_children_checkstate(self, parent_item, state):
        """Setzt den Check-Status aller Kind-Elemente rekursiv."""
        for i in range(parent_item.childCount()):
            child = parent_item.child(i)
            child.setCheckState(0, state)
            if child.childCount() > 0:
                self._set_children_checkstate(child, state)

    def _on_assign_cover_graphic_clicked(self):
        """Öffnet einen Dialog zur Auswahl der Deckblatt-Grafik."""
        file_path, _ = QtWidgets.QFileDialog.getOpenFileName(self, "Deckblatt-Grafik auswählen", self.project_path, "Bilder (*.png *.jpg *.jpeg)")
        if file_path:
            grafik_folder = os.path.join(self.project_path, "Grafik")
            os.makedirs(grafik_folder, exist_ok=True)
            _, file_extension = os.path.splitext(file_path)
            destination_path = os.path.join(grafik_folder, f"EL{file_extension}")
            try:
                shutil.copy(file_path, destination_path)
                QtWidgets.QMessageBox.information(self, "Erfolg", "Deckblatt-Grafik wurde erfolgreich gespeichert.")
            except Exception as e:
                QtWidgets.QMessageBox.critical(self, "Fehler beim Kopieren", f"Die Grafik konnte nicht gespeichert werden:\n{e}")

    def _on_assign_graphic_clicked(self, item):
        """Öffnet einen Dialog zur Auswahl einer Baugruppen-Grafik."""
        item_data = item.data(0, QtCore.Qt.ItemDataRole.UserRole)
        if not item_data: return
        zeichnung_nr = item_data.get('Teilenummer')
        if not zeichnung_nr:
            QtWidgets.QMessageBox.warning(self, "Fehler", "Für diese Position wurde keine Zeichnungsnummer gefunden.")
            return
        file_path, _ = QtWidgets.QFileDialog.getOpenFileName(self, "Grafik auswählen", self.project_path, "Bilder (*.png *.jpg *.jpeg)")
        if file_path:
            grafik_folder = os.path.join(self.project_path, "Grafik")
            os.makedirs(grafik_folder, exist_ok=True)
            _, file_extension = os.path.splitext(file_path)
            destination_path = os.path.join(grafik_folder, f"{zeichnung_nr}{file_extension}")
            try:
                shutil.copy(file_path, destination_path)
                QtWidgets.QMessageBox.information(self, "Erfolg", f"Grafik wurde erfolgreich für {zeichnung_nr} gespeichert.")
            except Exception as e:
                QtWidgets.QMessageBox.critical(self, "Fehler beim Kopieren", f"Die Grafik konnte nicht gespeichert werden:\n{e}")

    def _show_generation_success_dialog(self, output_path: str):
        """Zeigt einen Erfolgsdialog nach der Katalogerstellung an."""
        msg_box = QtWidgets.QMessageBox()
        msg_box.setIcon(QtWidgets.QMessageBox.Icon.Information)
        msg_box.setText("Erfolg!")
        info_text = f"Der Katalog wurde erfolgreich gespeichert."
        if not self.update_fields_checkbox.isChecked() and sys.platform == "win32":
            info_text += "\n\nWICHTIG: Um den Schriftkopf und das Inhaltsverzeichnis zu aktualisieren, öffnen Sie das Dokument, drücken Sie Strg+A und dann F9."
        msg_box.setInformativeText(info_text)
        msg_box.setStandardButtons(QtWidgets.QMessageBox.StandardButton.Ok | QtWidgets.QMessageBox.StandardButton.Open)
        button_open = msg_box.button(QtWidgets.QMessageBox.StandardButton.Open)
        button_open.setText("Datei öffnen")
        if msg_box.exec() == QtWidgets.QMessageBox.StandardButton.Open:
            try:
                os.startfile(output_path)
            except AttributeError:
                print(f"Datei kann nicht automatisch geöffnet werden. Pfad: {output_path}")

    def _show_info_dialog(self):
        """Zeigt ein Fenster mit Copyright-Informationen an."""
        msg_box = QtWidgets.QMessageBox(self)
        msg_box.setWindowTitle("Information und Copyright")
        msg_box.setIcon(QtWidgets.QMessageBox.Icon.Information)
        msg_box.setText(
            "<b>Ersatzteilkatalog-Generator</b><br><br>"
            "Alle Rechte für diese Software liegen bei:<br>"
            "<b>Marcus Kohtz (Signz-vision.de)</b>"
        )
        msg_box.setInformativeText(
            "Eine Weitergabe, Vervielfältigung oder Nutzung dieser Anwendung, "
            "ganz oder in Teilen, ist ohne die ausdrückliche schriftliche "
            "Genehmigung des Urhebers nicht gestattet."
        )
        msg_box.setStandardButtons(QtWidgets.QMessageBox.StandardButton.Ok)
        msg_box.exec()

    def _get_bold_font(self):
        """Gibt eine fette Schriftart zurück."""
        font = QtGui.QFont()
        font.setBold(True)
        return font
    
    def _prompt_for_boms(self, boms_path):
        """Fragt den Benutzer nach Stücklisten für ein neues Projekt."""
        files, _ = QtWidgets.QFileDialog.getOpenFileNames(self, "Wählen Sie Stücklisten für das neue Projekt", "", "Excel-Dateien (*.xlsm *.xlsx)")
        if not files:
            QtWidgets.QMessageBox.warning(self, "Abbruch", "Keine Stücklisten ausgewählt. Das Projekt ist leer.")
            return
        for file_path in files:
            shutil.copy(file_path, boms_path)

    def closeEvent(self, event):
        """Wird aufgerufen, wenn das Fenster geschlossen wird."""
        if self.is_dirty:
            reply = QtWidgets.QMessageBox.question(
                self, 'Ungespeicherte Änderungen',
                "Es gibt ungespeicherte Änderungen. Möchten Sie sie vor dem Schließen speichern?",
                QtWidgets.QMessageBox.StandardButton.Save |
                QtWidgets.QMessageBox.StandardButton.Discard |
                QtWidgets.QMessageBox.StandardButton.Cancel
            )
            if reply == QtWidgets.QMessageBox.StandardButton.Save:
                self._on_save_selection_clicked()
                if not self.is_dirty: event.accept()
                else: event.ignore()
            elif reply == QtWidgets.QMessageBox.StandardButton.Discard:
                event.accept()
            else:
                event.ignore()
        else:
            event.accept()<|MERGE_RESOLUTION|>--- conflicted
+++ resolved
@@ -10,12 +10,8 @@
 import json
 import os
 import shutil
-<<<<<<< HEAD
+
 import sys
-=======
-import json
-
->>>>>>> 27641f91
 from functools import partial
 
 from PySide6 import QtCore, QtGui, QtWidgets
@@ -24,11 +20,6 @@
 from Klassen.editor_ui import ConfigEditorWindow
 from Klassen.generator import DocxGenerator
 from Klassen.stueckliste import BomProcessor
-<<<<<<< HEAD
-
-=======
-from Klassen.editor_ui import ConfigEditorWindow
->>>>>>> 27641f91
 
 class MainWindow(QtWidgets.QMainWindow):
     """Das Hauptfenster der Anwendung."""
@@ -120,118 +111,7 @@
         self.info_button.clicked.connect(self._show_info_dialog)
         self.config_button.clicked.connect(self._open_config_editor)
 
-<<<<<<< HEAD
-=======
-    def _update_tree_columns(self):
-        """Liest die Konfiguration und passt die Spalten des Tree-Widgets an."""
-        self.tree_widget.blockSignals(True)
-        
-        self.output_column_configs = self.config.config.get("output_columns", [])
-        headers = [col_config.get("header", "") for col_config in self.output_column_configs]
-        headers.append("Grafik")
-
-        self.grafik_column_index = len(self.output_column_configs)
-
-        self.tree_widget.setColumnCount(len(headers))
-        self.tree_widget.setHeaderLabels(headers)
-
-        header = self.tree_widget.header()
-        for i, col_config in enumerate(self.output_column_configs):
-            # Strech für die Benennungs-Spalte, interaktiv für alle anderen
-            if col_config.get("id") == "std_benennung":
-                header.setSectionResizeMode(i, QtWidgets.QHeaderView.ResizeMode.Stretch)
-            else:
-                header.setSectionResizeMode(i, QtWidgets.QHeaderView.ResizeMode.Interactive)
-            self.tree_widget.setColumnWidth(i, col_config.get("width_percent", 10) * 4)
-        
-        if header.count() > 0: 
-            header.resizeSection(0, 50) # Mindestbreite für Pos.
-        self.tree_widget.blockSignals(False)
-
-    def _find_button_column_index(self) -> int:
-        """
-        Findet den korrekten Spaltenindex für den "Zuordnen"-Button.
-        Sucht zuerst nach 'std_grafik'. Wenn nicht gefunden, wird die letzte Spalte verwendet.
-        """
-        # Versuch 1: Finde die Spalte über ihre dedizierte ID
-        try:
-            return [c.get("id") for c in self.output_column_configs].index("std_grafik")
-        except (ValueError, IndexError):
-            # Versuch 2 (Fallback): Nimm die letzte Spalte, falls vorhanden
-            column_count = len(self.output_column_configs)
-            if column_count > 0:
-                print("[INFO] 'std_grafik' nicht gefunden. Grafik-Button wird in der letzten Spalte platziert.")
-                return column_count - 1
-            return -1 # Keine Spalten vorhanden
-
-    def _open_config_editor(self):
-        """
-        Öffnet den zentralen Konfigurations-Editor.
-        Wenn Änderungen gespeichert werden, wird das gesamte Projekt neu geladen,
-        um die neuen Regeln und Layouts sofort anzuwenden.
-        """
-        main_bom_znr = self.assembly_selector.currentText()
-        main_bom_obj = self.all_boms.get(main_bom_znr)
-
-        excel_columns = []
-        if main_bom_obj:
-             try:
-                from openpyxl import load_workbook
-                from openpyxl.utils import get_column_letter
-                workbook = load_workbook(main_bom_obj.filepath, read_only=True, data_only=True)
-                sheet = workbook['Import']
-                for cell in sheet[5]:
-                    if cell.value:
-                        excel_columns.append(f"{get_column_letter(cell.column)} - {cell.value}")
-             except Exception as e:
-                print(f"Fehler beim Lesen der Muster-Header für den Editor: {e}")
-
-
-        """Öffnet den Konfigurations-Editor-Dialog."""
-        editor_dialog = ConfigEditorWindow(self.config, excel_columns, self)
-        # .exec() öffnet den Dialog modal (blockiert das Hauptfenster)
-        if editor_dialog.exec(): # Entspricht QDialog.DialogCode.Accepted
-            print("INFO: Konfiguration wurde gespeichert. Lade Projekt neu...")
-            # Lade die Projektdaten neu, um die Änderungen zu übernehmen.
-            self._load_project_data()
-            QtWidgets.QMessageBox.information(self, "Konfiguration gespeichert", 
-                "Die Konfiguration für benutzerdefinierte Spalten wurde aktualisiert. Das Projekt wird neu geladen.")
-
-    def _get_excel_headers(self, file_path: str) -> list:
-        """Liest nur die Spaltenüberschriften aus einer Excel-Datei."""
-        try:
-            workbook = openpyxl.load_workbook(file_path, read_only=True, data_only=True)
-            sheet = workbook['Import']
-            headers = []
-            # Lese Spalten aus Zeile 5
-            for cell in sheet[5]:
-                if cell.value:
-                    headers.append(f"{get_column_letter(cell.column)} - {cell.value}")
-            return headers
-        except Exception as e:
-            print(f"Fehler beim Lesen der Muster-Header: {e}")
-            return []
-
-    def _show_info_dialog(self):
-        """Zeigt ein Fenster mit Copyright-Informationen an."""
-        msg_box = QtWidgets.QMessageBox(self)
-        msg_box.setWindowTitle("Information und Copyright")
-        msg_box.setIcon(QtWidgets.QMessageBox.Icon.Information)
-        msg_box.setText(
-            "<b>Ersatzteilkatalog-Generator</b><br><br>"
-            "Alle Rechte für diese Software liegen bei:<br>"
-            "<b>Marcus Kohtz (Signz-vision.de)</b>"
-        )
-        msg_box.setInformativeText(
-            "Eine Weitergabe, Vervielfältigung oder Nutzung dieser Anwendung, "
-            "ganz oder in Teilen, ist ohne die ausdrückliche schriftliche "
-            "Genehmigung des Urhebers nicht gestattet."
-        )
-        msg_box.setStandardButtons(QtWidgets.QMessageBox.StandardButton.Ok)
-        msg_box.exec()
-
-    # Der Rest der Klasse bleibt unverändert
->>>>>>> 27641f91
+
     def _initialize_project(self):
         """Prüft, ob ein Projekt existiert oder neu angelegt werden soll."""
         boms_path = os.path.join(self.project_path, "stücklisten")
@@ -240,18 +120,14 @@
                 self,
                 "Neues Projekt",
                 "Der ausgewählte Ordner scheint kein Projekt zu sein. Möchten Sie hier ein neues Projekt erstellen?",
-<<<<<<< HEAD
+
                 QtWidgets.QMessageBox.StandardButton.Yes
                 | QtWidgets.QMessageBox.StandardButton.No,
                 QtWidgets.QMessageBox.StandardButton.Yes,
             )
             if reply == QtWidgets.QMessageBox.StandardButton.Yes:
                 self._setup_new_project(boms_path)
-=======
-                QtWidgets.QMessageBox.StandardButton.Yes | QtWidgets.QMessageBox.StandardButton.No, 
-                QtWidgets.QMessageBox.StandardButton.Yes)
-            if reply == QtWidgets.QMessageBox.StandardButton.Yes: self._setup_new_project(boms_path)
->>>>>>> 27641f91
+
             else:
                 self.close()
                 return
